{
  "pipeline": {
    "name": "filter"
  },
  "transform": {
    "image": "pachyderm/job-shim",
    "cmd": [ "sh" ],
    "stdin": [
        "grep apple  /pfs/data/sales >/pfs/out/apple",
        "grep banana /pfs/data/sales >/pfs/out/banana",
        "grep orange /pfs/data/sales >/pfs/out/orange"
    ]
  },
  "parallelism": "1",
  "inputs": [
    {
      "repo": {
        "name": "data"
      },
      "method": "map"
    }
  ]
}
{
  "pipeline": {
    "name": "sum"
  },
  "transform": {
    "image": "pachyderm/job-shim",
    "cmd": [ "sh" ],
    "stdin": [
        "for fruit in apple orange banana; do",
            "new_sum=`cat /pfs/filter/$fruit | awk '{s+=$2} END {print s}'`",
            "if [ -d '/pfs/prev' ]; then",
                "old_sum=`cat /pfs/prev/$fruit`",
            "else",
                "old_sum=0",
            "fi",
            "sum=$((new_sum + old_sum))",
            "echo $sum > /pfs/out/$fruit",
        "done"
    ]
  },
  "parallelism": "1",
  "inputs": [
    {
      "repo": {
        "name": "filter"
      },
<<<<<<< HEAD
      "method": "incremental_reduce"
=======
	  "method": "reduce"
>>>>>>> 9a87ce53
    }
  ]
}<|MERGE_RESOLUTION|>--- conflicted
+++ resolved
@@ -47,11 +47,7 @@
       "repo": {
         "name": "filter"
       },
-<<<<<<< HEAD
-      "method": "incremental_reduce"
-=======
 	  "method": "reduce"
->>>>>>> 9a87ce53
     }
   ]
 }