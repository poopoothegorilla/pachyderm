--- conflicted
+++ resolved
@@ -130,30 +130,6 @@
 }
 
 func (a *apiServer) upsertWorkersForPipeline(pipelineInfo *pps.PipelineInfo) error {
-<<<<<<< HEAD
-	parallelism, err := ppsserver.GetExpectedNumWorkers(a.kubeClient, pipelineInfo.ParallelismSpec)
-	if err != nil {
-		return err
-	}
-	var resources *api.ResourceList
-	if pipelineInfo.ResourceSpec != nil {
-		resources, err = parseResourceList(pipelineInfo.ResourceSpec, pipelineInfo.CacheSize)
-		if err != nil {
-			return err
-		}
-	}
-	options := a.getWorkerOptions(
-		ppsserver.PipelineRcName(pipelineInfo.Pipeline.Name, pipelineInfo.Version),
-		int32(parallelism),
-		resources,
-		pipelineInfo.Transform,
-		pipelineInfo.CacheSize,
-	)
-	// Set the pipeline name env
-	options.workerEnv = append(options.workerEnv, api.EnvVar{
-		Name:  client.PPSPipelineNameEnv,
-		Value: pipelineInfo.Pipeline.Name,
-=======
 	var errCount int
 	return backoff.RetryNotify(func() error {
 		parallelism, err := ppsserver.GetExpectedNumWorkers(a.kubeClient, pipelineInfo.ParallelismSpec)
@@ -162,7 +138,7 @@
 		}
 		var resources *api.ResourceList
 		if pipelineInfo.ResourceSpec != nil {
-			resources, err = parseResourceList(pipelineInfo.ResourceSpec)
+			resources, err = parseResourceList(pipelineInfo.ResourceSpec, pipelineInfo.CacheSize)
 			if err != nil {
 				return err
 			}
@@ -171,7 +147,8 @@
 			ppsserver.PipelineRcName(pipelineInfo.Pipeline.Name, pipelineInfo.Version),
 			int32(parallelism),
 			resources,
-			pipelineInfo.Transform)
+			pipelineInfo.Transform,
+			pipelineInfo.CacheSize)
 		// Set the pipeline name env
 		options.workerEnv = append(options.workerEnv, api.EnvVar{
 			Name:  client.PPSPipelineNameEnv,
@@ -185,7 +162,6 @@
 		}
 		protolion.Errorf("error creating workers for pipeline %v: %v; retrying in %v", pipelineInfo.Pipeline.Name, err, d)
 		return nil
->>>>>>> 4f860f3a
 	})
 }
 
