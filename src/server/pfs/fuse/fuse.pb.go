--- conflicted
+++ resolved
@@ -98,12 +98,7 @@
 	File      *pfs.File                   `protobuf:"bytes,1,opt,name=file" json:"file,omitempty"`
 	RepoAlias string                      `protobuf:"bytes,2,opt,name=repo_alias,json=repoAlias,proto3" json:"repo_alias,omitempty"`
 	Write     bool                        `protobuf:"varint,3,opt,name=write,proto3" json:"write,omitempty"`
-<<<<<<< HEAD
-	Modified  *google_protobuf2.Timestamp `protobuf:"bytes,5,opt,name=modified" json:"modified,omitempty"`
-=======
-	Shard     *pfs.Shard                  `protobuf:"bytes,4,opt,name=shard" json:"shard,omitempty"`
 	Modified  *google_protobuf1.Timestamp `protobuf:"bytes,5,opt,name=modified" json:"modified,omitempty"`
->>>>>>> 98c03e7c
 }
 
 func (m *Node) Reset()                    { *m = Node{} }
@@ -132,18 +127,7 @@
 	return false
 }
 
-<<<<<<< HEAD
-func (m *Node) GetModified() *google_protobuf2.Timestamp {
-=======
-func (m *Node) GetShard() *pfs.Shard {
-	if m != nil {
-		return m.Shard
-	}
-	return nil
-}
-
 func (m *Node) GetModified() *google_protobuf1.Timestamp {
->>>>>>> 98c03e7c
 	if m != nil {
 		return m.Modified
 	}
