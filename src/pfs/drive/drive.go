/*
Package drive provides the definitions for the low-level pfs storage drivers.
*/
package drive

import (
	"io"

	"github.com/pachyderm/pachyderm/src/pfs"
	"github.com/pachyderm/pachyderm/src/pkg/btrfs"
)

const (
	// InitialCommitID is the initial id before any commits are made in a repository.
	InitialCommitID = "scratch"
)

var (
	// ReservedCommitIDs are the commit ids used by the system.
	ReservedCommitIDs = map[string]bool{
		InitialCommitID: true,
	}
)

<<<<<<< HEAD
// Driver represents a low-level pfs storage driver.
=======
type ReaderAtCloser interface {
	io.ReaderAt
	io.Closer
}

>>>>>>> 579217c8
type Driver interface {
	Init() error
	InitRepository(repository *pfs.Repository, shard map[int]bool) error
	GetFile(path *pfs.Path, shard int) (ReaderAtCloser, error)
	GetFileInfo(path *pfs.Path, shard int) (*pfs.FileInfo, bool, error)
	MakeDirectory(path *pfs.Path, shards map[int]bool) error
	PutFile(path *pfs.Path, shard int, offset int64, reader io.Reader) error
	ListFiles(path *pfs.Path, shard int) ([]*pfs.FileInfo, error)
	Branch(commit *pfs.Commit, newCommit *pfs.Commit, shards map[int]bool) (*pfs.Commit, error)
	Commit(commit *pfs.Commit, shards map[int]bool) error
	PullDiff(commit *pfs.Commit, shard int) (io.Reader, error)
	PushDiff(commit *pfs.Commit, shard int, reader io.Reader) error
	GetCommitInfo(commit *pfs.Commit, shard int) (*pfs.CommitInfo, bool, error)
	ListCommits(repository *pfs.Repository, shard int) ([]*pfs.CommitInfo, error)
}

// NewBtrfsDriver constructs a new Driver for btrfs.
func NewBtrfsDriver(rootDir string, btrfsAPI btrfs.API) Driver {
	return newBtrfsDriver(rootDir, btrfsAPI)
}<|MERGE_RESOLUTION|>--- conflicted
+++ resolved
@@ -22,15 +22,12 @@
 	}
 )
 
-<<<<<<< HEAD
 // Driver represents a low-level pfs storage driver.
-=======
 type ReaderAtCloser interface {
 	io.ReaderAt
 	io.Closer
 }
 
->>>>>>> 579217c8
 type Driver interface {
 	Init() error
 	InitRepository(repository *pfs.Repository, shard map[int]bool) error
