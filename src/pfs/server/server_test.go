--- conflicted
+++ resolved
@@ -45,17 +45,7 @@
 	logrus.Register()
 }
 
-<<<<<<< HEAD
-func TestBtrfsFFI(t *testing.T) {
-	t.Parallel()
-	driver := btrfs.NewDriver(getBtrfsRootDir(t))
-	runTest(t, driver, testSimple)
-}
-
-func TestBtrfsExec(t *testing.T) {
-=======
 func TestBtrfs(t *testing.T) {
->>>>>>> 75202145
 	t.Parallel()
 	driver := btrfs.NewDriver(getBtrfsRootDir(t))
 	runTest(t, driver, testSimple)
